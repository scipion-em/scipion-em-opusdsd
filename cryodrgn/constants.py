--- conflicted
+++ resolved
@@ -42,16 +42,11 @@
 V0_3_0b = "0.3.0b"
 V0_3_1 = "0.3.1"
 V0_3_2b = "0.3.2b"
-<<<<<<< HEAD
 V0_3_2 = "0.3.2"
 V0_3_3b = "0.3.3b"
 
 VERSIONS = [V0_3_1, V0_3_2, V0_3_3b]
-=======
-V0_3_3b = "0.3.3b"
 
-VERSIONS = [V0_3_0b, V0_3_1, V0_3_2, V0_3_2b, V0_3_3b]
->>>>>>> e3a0a7d7
 # They set release tag to 'v0.3.2' instead of '0.3.2' since that version
 VERSION_PREFIX = {
     V0_3_2: 'v'
